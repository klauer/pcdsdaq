version: ~> 1.0

env:
  global:
    - secure: "BrDoqAjZeFnW5vGe3AtVSHgXWb16DthqQwiefN+lNhcllQw6WXFx4PvpwNGM1PI3voLg6YJM/9mOrVOk5nSYjh65DQmlJ6jNX1ezJoI30hURhykoXJNrKr25JTF54GhgMgk/KiR3fhGQYJgpXUxPxYPBt3PvXd7uY0cMIYCFAW8gwrupVfHbPo1zGbxHzxysBlxpQQAclBj4pVMIX5chkVM/Yviv72mEkyoKPJpQgCCn7CstQSLhHtM+EK+bHpqjIk37cnGi/lTZYxlmrMjEeU/UXxL2/y2uA43W8sdsD2vCEiMcexjD2cqhjOr1Qn1zZgzHchSapkHsju1KHdCOeiWE/yV9Ni/fteb4doKnSQOIY/hqofqkyETFfNarOa9Zsm5i03QUyFNub2hr6k6lWRal5MaOErGiUAVlKCYj5KBe/AYHC758rmm1YIukYXKn2cBfApt+sCSc50WGEqjiT1iiUBD6dCP1p4Skd6RpLbwIL6f9THvzAqpQRJpZAtOmffIKpQ0+RUjEQF9UlwPKOgpdAOw2XrK0asrgfh9goiiB7QrzJ0GPa0Wy7BTfi3ksNXskdnatGAFAJiRPBkmcshRFrLx4UIlLx5pTW88G2T0yYXNGi+mEQHXY9rcozZJlVIESYSL1NgRV5aW/gfYC4hqmFfB+93MFG5g05HJ/dlA="

    # enable the usage of versions menu which allow versioning of the docs
    # pages and not only the master branch
    - DOCTR_VERSIONS_MENU="1"
    # Dependency files used to build the documentation (space separated)
    - DOCS_REQUIREMENTS="docs-requirements.txt dev-requirements.txt requirements.txt"
    # Options to be passed to flake8 for package linting. Usually this is just
    # the package name but you can enable other flake8 options via this config
    - PYTHON_LINT_OPTIONS="pcdsdaq"

    # The name of the conda package
    - CONDA_PACKAGE="pcdsdaq"
    # The folder containing the conda recipe (meta.yaml)
    - CONDA_RECIPE_FOLDER="conda-recipe"
    # Extra dependencies needed to run the tests which are not included
    # at the recipe and dev-requirements.txt. E.g. PyQt
    - CONDA_EXTRAS="pip"
    # Requirements file with contents for tests dependencies
    - CONDA_REQUIREMENTS="dev-requirements.txt"

    # Extra dependencies needed to run the test with Pip (similar to
    # CONDA_EXTRAS) but for pip
    - PIP_EXTRAS=""

jobs:
  allow_failures:
<<<<<<< HEAD
    - name: "Python - PIP"
=======
    - name: "Pre-commit Checks"
#    - name: "Python - PIP"

>>>>>>> beb46e5e

import:
  # This import enables a set of standard python jobs including:
  # - Build
  #   - Anaconda Package Build
  # - Tests
  #   - Python Linter
  #   - Package Linter
  #   - Documentation
  #   - Python 3.6 - PIP based
  #   - Python 3.6, 3.7 & 3.8 - Conda base
  # - Deploy
  #   - Documentation using doctr
  #   - Conda Package - uploaded to pcds-dev and pcds-tag
  #   - PyPI
  - pcdshub/pcds-ci-helpers:travis/shared_configs/standard-python-conda-latest.yml<|MERGE_RESOLUTION|>--- conflicted
+++ resolved
@@ -29,13 +29,8 @@
 
 jobs:
   allow_failures:
-<<<<<<< HEAD
-    - name: "Python - PIP"
-=======
     - name: "Pre-commit Checks"
 #    - name: "Python - PIP"
-
->>>>>>> beb46e5e
 
 import:
   # This import enables a set of standard python jobs including:
